# -*- coding: utf-8 -*-
"""Base layer code and base model (Container) code.
"""
from __future__ import absolute_import
from __future__ import division
from __future__ import print_function

import copy
import inspect
import json
import os
import re
import warnings

from .. import backend as K
from .. import initializers
import numpy as np
from six.moves import zip
from tensorflow.python.framework import tensor_shape
from ..utils.io_utils import ask_to_proceed_with_overwrite
from ..utils.layer_utils import print_summary as print_layer_summary
from ..utils import conv_utils

# pylint: disable=g-import-not-at-top
try:
    import h5py
except ImportError:
    h5py = None

try:
    import yaml
except ImportError:
    yaml = None
# pylint: enable=g-import-not-at-top


class InputSpec(object):
    """Specifies the ndim, dtype and shape of every input to a layer.

    Every layer should expose (if appropriate) an `input_spec` attribute:
    a list of instances of InputSpec (one per input tensor).

    A None entry in a shape is compatible with any dimension,
    a None shape is compatible with any shape.

    # Arguments
        dtype: Expected datatype of the input.
        shape: Shape tuple, expected shape of the input
            (may include None for unchecked axes).
        ndim: Integer, expected rank of the input.
        max_ndim: Integer, maximum rank of the input.
        min_ndim: Integer, minimum rank of the input.
        axes: Dictionary mapping integer axes to
            a specific dimension value.
    """

    def __init__(self, dtype=None,
                 shape=None,
                 ndim=None,
                 max_ndim=None,
                 min_ndim=None,
                 axes=None):
        self.dtype = dtype
        self.shape = shape
        if shape is not None:
            self.ndim = len(shape)
        else:
            self.ndim = ndim
        self.max_ndim = max_ndim
        self.min_ndim = min_ndim
        self.axes = axes or {}


class Node(object):
    """A `Node` describes the connectivity between two layers.

    Each time a layer is connected to some new input,
    a node is added to `layer.inbound_nodes`.
    Each time the output of a layer is used by another layer,
    a node is added to `layer.outbound_nodes`.

    # Arguments
        outbound_layer: the layer that takes
            `input_tensors` and turns them into `output_tensors`
            (the node gets created when the `call`
            method of the layer was called).
        inbound_layers: a list of layers, the same length as `input_tensors`,
            the layers from where `input_tensors` originate.
        node_indices: a list of integers, the same length as `inbound_layers`.
            `node_indices[i]` is the origin node of `input_tensors[i]`
            (necessary since each inbound layer might have several nodes,
            e.g. if the layer is being shared with a different data stream).
        tensor_indices: a list of integers,
            the same length as `inbound_layers`.
            `tensor_indices[i]` is the index of `input_tensors[i]` within the
            output of the inbound layer
            (necessary since each inbound layer might
            have multiple tensor outputs, with each one being
            independently manipulable).
        input_tensors: list of input tensors.
        output_tensors: list of output tensors.
        input_masks: list of input masks (a mask can be a tensor, or None).
        output_masks: list of output masks (a mask can be a tensor, or None).
        arguments: dictionary of keyword arguments that were passed to the
            `call` method of the layer at the call that created the node.

    `node_indices` and `tensor_indices` are basically fine-grained coordinates
    describing the origin of the `input_tensors`.

    A node from layer A to layer B is added to:
        A.outbound_nodes
        B.inbound_nodes
    """

    def __init__(self, outbound_layer,
                 inbound_layers, node_indices, tensor_indices,
                 input_tensors, output_tensors,
                 input_masks, output_masks,
                 arguments=None):
        # Layer instance (NOT a list).
        # this is the layer that takes a list of input tensors
        # and turns them into a list of output tensors.
        # the current node will be added to
        # the inbound_nodes of outbound_layer.
        self.outbound_layer = outbound_layer

        # The following 3 properties describe where
        # the input tensors come from: which layers,
        # and for each layer, which node and which
        # tensor output of each node.

        # List of layer instances.
        self.inbound_layers = inbound_layers
        # List of integers, 1:1 mapping with inbound_layers.
        self.node_indices = node_indices
        # List of integers, 1:1 mapping with inbound_layers.
        self.tensor_indices = tensor_indices

        # Following 2 properties:
        # tensor inputs and outputs of outbound_layer.

        # List of tensors. 1:1 mapping with inbound_layers.
        self.input_tensors = input_tensors
        # List of tensors, created by outbound_layer.call().
        self.output_tensors = output_tensors

        # Following 2 properties: input and output masks.
        # List of tensors, 1:1 mapping with input_tensor.
        self.input_masks = input_masks
        # List of tensors, created by outbound_layer.compute_mask().
        self.output_masks = output_masks

        # Following 2 properties: input and output shapes.

        # List of shape tuples, shapes of input_tensors.
        self.input_shapes = [K.int_shape(x) for x in input_tensors]
        # List of shape tuples, shapes of output_tensors.
        self.output_shapes = [K.int_shape(x) for x in output_tensors]

        # Optional keyword arguments to layer's `call`.
        self.arguments = arguments

        # Add nodes to all layers involved.
        for layer in inbound_layers:
            if layer is not None:
                layer.outbound_nodes.append(self)
        outbound_layer.inbound_nodes.append(self)

    def get_config(self):
        inbound_names = []
        for layer in self.inbound_layers:
            if layer:
                inbound_names.append(layer.name)
            else:
                inbound_names.append(None)
        return {'outbound_layer': self.outbound_layer.name if self.outbound_layer else None,
                'inbound_layers': inbound_names,
                'node_indices': self.node_indices,
                'tensor_indices': self.tensor_indices}


class Layer(object):
    """Abstract base layer class.

    # Properties
        name: String, must be unique within a model.
        input_spec: List of InputSpec class instances
            each entry describes one required input:
                - ndim
                - dtype
            A layer with `n` input tensors must have
            an `input_spec` of length `n`.
        trainable: Boolean, whether the layer weights
            will be updated during training.
        uses_learning_phase: Whether any operation
            of the layer uses `K.in_training_phase()`
            or `K.in_test_phase()`.
        input_shape: Shape tuple. Provided for convenience,
            but note that there may be cases in which this
            attribute is ill-defined (e.g. a shared layer
            with multiple input shapes), in which case
            requesting `input_shape` will raise an Exception.
            Prefer using `layer.get_input_shape_for(input_shape)`,
            or `layer.get_input_shape_at(node_index)`.
        output_shape: Shape tuple. See above.
        inbound_nodes: List of nodes.
        outbound_nodes: List of nodes.
        input, output: Input/output tensor(s). Note that if the layer is used
            more than once (shared layer), this is ill-defined
            and will raise an exception. In such cases, use
            `layer.get_input_at(node_index)`.
        input_mask, output_mask: Same as above, for masks.
        trainable_weights: List of variables.
        non_trainable_weights: List of variables.
        weights: The concatenation of the lists trainable_weights and
            non_trainable_weights (in this order).
        constraints: Dict mapping weights to constraints.

    # Methods
        call(x, mask=None): Where the layer's logic lives.
        __call__(x, mask=None): Wrapper around the layer logic (`call`).
            If x is a Keras tensor:
                - Connect current layer with last layer from tensor:
                    `self._add_inbound_node(last_layer)`
                - Add layer to tensor history
            If layer is not built:
                - Build from inputs shape
        get_weights()
        set_weights(weights)
        get_config()
        count_params()
        _compute_output_shape(input_shape)
        compute_mask(x, mask)
        get_input_at(node_index)
        get_output_at(node_index)
        get_input_shape_at(node_index)
        get_output_shape_at(node_index)
        get_input_mask_at(node_index)
        get_output_mask_at(node_index)

    # Class Methods
        from_config(config)

    # Internal methods:
        build(input_shape)
        _add_inbound_node(layer, index=0)
        assert_input_compatibility()
    """

    def __init__(self, **kwargs):
        self.input_spec = None
        self.supports_masking = False

        # These properties will be set upon call of self.build()
        self._trainable_weights = []
        self._non_trainable_weights = []
        self._constraints = {}  # dict {tensor: constraint instance}
        self._losses = []
        self._updates = []
        self._per_input_losses = {}
        self._per_input_updates = {}
        self._built = False

        # These lists will be filled via successive calls
        # to self._add_inbound_node().
        self.inbound_nodes = []
        self.outbound_nodes = []

        # These properties should be set by the user via keyword arguments.
        # note that 'dtype', 'input_shape' and 'batch_input_shape'
        # are only applicable to input layers: do not pass these keywords
        # to non-input layers.
        allowed_kwargs = {'input_shape',
                          'batch_input_shape',
                          'batch_size',
                          'dtype',
                          'name',
                          'trainable',
                          'weights',
                          'input_dtype',  # legacy
                          }
        for kwarg in kwargs:
            if kwarg not in allowed_kwargs:
                raise TypeError('Keyword argument not understood:', kwarg)
        name = kwargs.get('name')
        if not name:
            prefix = self.__class__.__name__
            name = _to_snake_case(prefix) + '_' + str(K.get_uid(prefix))
        self.name = name

        self.trainable = kwargs.get('trainable', True)
        if 'input_shape' in kwargs or 'batch_input_shape' in kwargs:
            # In this case we will later create an input layer
            # to insert before the current layer
            if 'batch_input_shape' in kwargs:
                batch_input_shape = tuple(kwargs['batch_input_shape'])
            elif 'input_shape' in kwargs:
                if 'batch_size' in kwargs:
                    batch_size = kwargs['batch_size']
                else:
                    batch_size = None
                batch_input_shape = (batch_size,) + tuple(kwargs['input_shape'])
            self.batch_input_shape = batch_input_shape

            # Set dtype.
            dtype = kwargs.get('dtype')
            if dtype is None:
                dtype = kwargs.get('input_dtype')
            if dtype is None:
                dtype = K.floatx()
            self.dtype = dtype

        if 'weights' in kwargs:
            self._initial_weights = kwargs['weights']
        else:
            self._initial_weights = None

    @property
    def losses(self):
        return self._losses

    @property
    def updates(self):
        return self._updates

    @property
    def built(self):
        return self._built

    @built.setter
    def built(self, value):
        self._built = value

    @property
    def constraints(self):
        return self._constraints

    @constraints.setter
    def constraints(self, constraints):
        self._constraints = constraints

    @property
    def trainable_weights(self):
        trainable = getattr(self, 'trainable', True)
        if trainable:
            return self._trainable_weights
        else:
            return []

    @trainable_weights.setter
    def trainable_weights(self, weights):
        self._trainable_weights = weights

    @property
    def non_trainable_weights(self):
        trainable = getattr(self, 'trainable', True)
        if not trainable:
            return self._trainable_weights + self._non_trainable_weights
        else:
            return self._non_trainable_weights

    @non_trainable_weights.setter
    def non_trainable_weights(self, weights):
        self._non_trainable_weights = weights

    def add_weight(self, shape, initializer,
                   name=None,
                   trainable=True,
                   regularizer=None,
                   constraint=None):
        """Adds a weight variable to the layer.

        # Arguments
            shape: The shape tuple of the weight.
            initializer: An Initializer instance (callable).
            name: String, the name for the weight variable.
            trainable: A boolean, whether the weight should
                be trained via backprop or not (assuming
                that the layer itself is also trainable).
            regularizer: An optional Regularizer instance.
            constraint: An optional Constraint instance.

        # Returns
            The created weight variable.
        """
        shape = tuple(tensor_shape.TensorShape(shape).as_list())
        initializer = initializers.get(initializer)
        weight = K.variable(initializer(shape), dtype=K.floatx(), name=name)
        if regularizer is not None:
            self.add_loss(regularizer(weight))
        if constraint is not None:
            self.constraints[weight] = constraint
        if trainable:
            self._trainable_weights.append(weight)
        else:
            self._non_trainable_weights.append(weight)
        return weight

    def assert_input_compatibility(self, inputs):
        """Checks compatibility between the layer and provided inputs.

        This checks that the tensor(s) `input`
        verify the input assumptions of the layer
        (if any). If not, exceptions are raised.

        # Arguments
            inputs: input tensor or list of input tensors.

        # Raises
            ValueError: in case of mismatch between
                the provided inputs and the expectations of the layer.
        """
        if not self.input_spec:
            return
        if not isinstance(self.input_spec, (list, tuple)):
            input_spec = _to_list(self.input_spec)
        else:
            input_spec = self.input_spec
        inputs = _to_list(inputs)
        if len(inputs) != len(input_spec):
            raise ValueError('Layer ' + self.name + ' expects ' +
                             str(len(input_spec)) + ' inputs, '
                             'but it received ' + str(len(inputs)) +
                             ' input tensors. Input received: ' +
                             str(inputs))
        for input_index, (x, spec) in enumerate(zip(inputs, input_spec)):
            if spec is None:
                continue

            # Check ndim.
            if spec.ndim is not None:
                if K.ndim(x) != spec.ndim:
                    raise ValueError('Input ' + str(input_index) +
                                     ' is incompatible with layer ' +
                                     self.name + ': expected ndim=' +
                                     str(spec.ndim) + ', found ndim=' +
                                     str(K.ndim(x)))
            if spec.max_ndim is not None:
                ndim = K.ndim(x)
                if ndim is not None and ndim > spec.max_ndim:
                    raise ValueError('Input ' + str(input_index) +
                                     ' is incompatible with layer ' +
                                     self.name + ': expected max_ndim=' +
                                     str(spec.max_ndim) + ', found ndim=' +
                                     str(K.ndim(x)))
            if spec.min_ndim is not None:
                ndim = K.ndim(x)
                if ndim is not None and ndim < spec.min_ndim:
                    raise ValueError('Input ' + str(input_index) +
                                     ' is incompatible with layer ' +
                                     self.name + ': expected min_ndim=' +
                                     str(spec.min_ndim) + ', found ndim=' +
                                     str(K.ndim(x)))
            # Check dtype.
            if spec.dtype is not None:
                if K.dtype(x) != spec.dtype:
                    raise ValueError('Input ' + str(input_index) +
                                     ' is incompatible with layer ' +
                                     self.name + ': expected dtype=' +
                                     str(spec.dtype) + ', found dtype=' +
                                     str(K.dtype(x)))
            # Check specific shape axes.
            if spec.axes:
                try:
                    x_shape = K.int_shape(x)
                except TypeError:
                    x_shape = None
                if x_shape is not None:
                    for axis, value in spec.axes.items():
                        if hasattr(value, 'value'):
                            value = value.value
                        if value is not None and x_shape[int(axis)] not in {value, None}:
                            raise ValueError('Input ' + str(input_index) +
                                             ' is incompatible with layer ' +
                                             self.name + ': expected axis ' +
                                             str(axis) + ' of input shape to have '
                                             'value ' + str(value) +
                                             ' but got shape ' + str(x_shape))
            # Check shape.
            if spec.shape is not None:
                try:
                    x_shape = K.int_shape(x)
                except TypeError:
                    x_shape = None
                if x_shape is not None:
                    for spec_dim, dim in zip(spec.shape, x_shape):
                        if hasattr(spec_dim, 'value'):
                            spec_dim = spec_dim.value
                        if spec_dim is not None and dim is not None:
                            if spec_dim != dim:
                                raise ValueError(
                                    'Input ' + str(input_index) +
                                    ' is incompatible with layer ' +
                                    self.name + ': expected shape=' +
                                    str(spec.shape) + ', found shape=' +
                                    str(x_shape))

    def call(self, inputs, **kwargs):  # pylint: disable=unused-argument
        """This is where the layer's logic lives.

        # Arguments
            inputs: Input tensor, or list/tuple of input tensors.
            **kwargs: Additional keyword arguments.

        # Returns
            A tensor or list/tuple of tensors.
        """
        return inputs

    def __call__(self, inputs, **kwargs):
        """Wrapper around self.call(), for handling internal references.

        If a Keras tensor is passed:
            - We call self._add_inbound_node().
            - If necessary, we `build` the layer to match
                the shape of the input(s).
            - We update the _keras_history of the output tensor(s)
                with the current layer.
                This is done as part of _add_inbound_node().

        # Arguments
            inputs: Can be a tensor or list/tuple of tensors.
            **kwargs: Additional keyword arguments to be passed to `call()`.

        # Returns
            Output of the layer's `call` method.

        # Raises
            ValueError: in case the layer is missing shape information
                for its `build` call.
        """
        if isinstance(inputs, list):
            inputs = inputs[:]
        with K.name_scope(self.name):
            # Handle laying building (weight creating, input spec locking).
            if not self.built:
                # Raise exceptions in case the input is not compatible
                # with the input_spec specified in the layer constructor.
                self.assert_input_compatibility(inputs)

                # Collect input shapes to build layer.
                input_shapes = []
                for x_elem in _to_list(inputs):
                    input_shapes.append(K.int_shape(x_elem))
                if len(input_shapes) == 1:
                    self.build(input_shapes[0])
                else:
                    self.build(input_shapes)
                self.built = True

                # Load weights that were specified at layer instantiation.
                if self._initial_weights is not None:
                    self.set_weights(self._initial_weights)

            # Raise exceptions in case the input is not compatible
            # with the input_spec set at build time.
            self.assert_input_compatibility(inputs)

            # Handle mask propagation.
            previous_mask = _collect_previous_mask(inputs)
            user_kwargs = copy.copy(kwargs)
            if not _is_all_none(previous_mask):
                # The previous layer generated a mask.
                if 'mask' in inspect.getargspec(self.call).args:
                    if 'mask' not in kwargs:
                        # If mask is explicitly passed to __call__,
                        # we should override the default mask.
                        kwargs['mask'] = previous_mask

            # Actually call the layer, collecting output(s), mask(s), and shape(s).
            output = self.call(inputs, **kwargs)
            output_mask = self.compute_mask(inputs, previous_mask)

            # Add an inbound node to the layer, so that it keeps track
            # of the call and of all new variables created during the call.
            # This also updates the layer history of the output tensor(s).
            # If the input tensor(s) had not previous Keras history,
            # this does nothing.
            self._add_inbound_node(input_tensors=inputs, output_tensors=output,
                                   input_masks=previous_mask, output_masks=output_mask,
<<<<<<< HEAD
                                   arguments=kwargs)
=======
                                   input_shapes=input_shape, output_shapes=output_shape,
                                   arguments=user_kwargs)
>>>>>>> 1fe9ed7b

            # Apply activity regularizer if any:
            if hasattr(self, 'activity_regularizer') and self.activity_regularizer is not None:
                regularization_losses = [self.activity_regularizer(x) for x in _to_list(output)]
                self.add_loss(regularization_losses, _to_list(inputs))
        return output

    def _add_inbound_node(self, input_tensors, output_tensors,
                          input_masks, output_masks,
                          arguments=None):
        """Internal method to create an inbound node for the layer.

        # Arguments
            input_tensors: list of input tensors.
            output_tensors: list of output tensors.
            input_masks: list of input masks (a mask can be a tensor, or None).
            output_masks: list of output masks (a mask can be a tensor, or None).
            arguments: dictionary of keyword arguments that were passed to the
                `call` method of the layer at the call that created the node.
        """
        input_tensors = _to_list(input_tensors)
        output_tensors = _to_list(output_tensors)
        input_masks = _to_list(input_masks)
        output_masks = _to_list(output_masks)

        # Collect input tensor(s) coordinates.
        inbound_layers = []
        node_indices = []
        tensor_indices = []
        for x in input_tensors:
            if hasattr(x, '_keras_history'):
                inbound_layer, node_index, tensor_index = x._keras_history
                inbound_layers.append(inbound_layer)
                node_indices.append(node_index)
                tensor_indices.append(tensor_index)
            else:
                inbound_layers.append(None)
                node_indices.append(None)
                tensor_indices.append(None)

        # Create node, add it to inbound nodes.
        Node(
            self,
            inbound_layers=inbound_layers,
            node_indices=node_indices,
            tensor_indices=tensor_indices,
            input_tensors=input_tensors,
            output_tensors=output_tensors,
            input_masks=input_masks,
            output_masks=output_masks,
            arguments=arguments
        )

        # Update tensor history and `_uses_learning_phase`.
        for i in range(len(output_tensors)):
            uses_lp = any([getattr(x, '_uses_learning_phase', False) for x in input_tensors])
            uses_lp = getattr(self, 'uses_learning_phase', False) or uses_lp
            output_tensors[i]._uses_learning_phase = getattr(output_tensors[i], '_uses_learning_phase', False) or uses_lp
            output_tensors[i]._keras_history = (self,
                                                len(self.inbound_nodes) - 1,
                                                i)

    def _compute_output_shape(self, input_shape):
        """Computes the output shape of the layer.

        Assumes that the layer will be built
        to match that input shape provided.

        # Arguments
            input_shape: Shape tuple (tuple of integers)
                or list of shape tuples (one per output tensor of the layer).
                Shape tuples can include None for free dimensions,
                instead of an integer.

        # Returns
            An input shape tuple.
        """
        if isinstance(input_shape, list):
            return [tensor_shape.TensorShape(shape) for shape in input_shape]
        else:
            return tensor_shape.TensorShape(input_shape)

    def compute_mask(self, inputs, mask=None):  # pylint: disable=unused-argument
        """Computes an output mask tensor.

        # Arguments
            inputs: Tensor or list of tensors.
            mask: Tensor or list of tensors.

        # Returns
            None or a tensor (or list of tensors,
                one per output tensor of the layer).
        """
        if not self.supports_masking:
            if mask is not None:
                if isinstance(mask, list):
                    if any(m is not None for m in mask):
                        raise TypeError('Layer ' + self.name +
                                        ' does not support masking, '
                                        'but was passed an input_mask: ' +
                                        str(mask))
                else:
                    raise TypeError('Layer ' + self.name +
                                    ' does not support masking, '
                                    'but was passed an input_mask: ' +
                                    str(mask))
            # masking not explicitly supported: return None as mask
            return None
        # if masking is explictly supported, by default
        # carry over the input mask
        return mask

    def build(self, input_shape):  # pylint: disable=unused-argument
        """Creates the layer weights.

        Must be implemented on all layers that have weights.

        # Arguments
            input_shape: Keras tensor (future input to layer)
                or list/tuple of Keras tensors to reference
                for weight shape computations.
        """
        self.built = True

    def _get_node_attribute_at_index(self, node_index, attr, attr_name):
        """Retrieves an attribute (e.g. input_tensors) from a node.

        This is used to implement the methods:
            - get_input_shape_at
            - get_output_shape_at
            - get_input_at
            etc...

        # Arguments
            node_index: Integer index of the node from which
                to retrieve the attribute.
            attr: Exact node attribute name.
            attr_name: Human-readable attribute name, for error messages.

        # Returns
            The layer's attribute `attr` at the node of index `node_index`.

        # Raises
            RuntimeError: If the layer has no inbound nodes.
            ValueError: If the index is does not match any node.
        """
        if not self.inbound_nodes:
            raise RuntimeError('The layer has never been called '
                               'and thus has no defined ' + attr_name + '.')
        if not len(self.inbound_nodes) > node_index:
            raise ValueError('Asked to get ' + attr_name +
                             ' at node ' + str(node_index) +
                             ', but the layer has only ' +
                             str(len(self.inbound_nodes)) + ' inbound nodes.')
        values = getattr(self.inbound_nodes[node_index], attr)
        if len(values) == 1:
            return values[0]
        else:
            return values

    def get_input_shape_at(self, node_index):
        """Retrieves the input shape(s) of a layer at a given node.

        # Arguments
            node_index: Integer, index of the node
                from which to retrieve the attribute.
                E.g. `node_index=0` will correspond to the
                first time the layer was called.

        # Returns
            A shape tuple
            (or list of shape tuples if the layer has multiple inputs).
        """
        return self._get_node_attribute_at_index(node_index,
                                                 'input_shapes',
                                                 'input shape')

    def get_output_shape_at(self, node_index):
        """Retrieves the output shape(s) of a layer at a given node.

        # Arguments
            node_index: Integer, index of the node
                from which to retrieve the attribute.
                E.g. `node_index=0` will correspond to the
                first time the layer was called.

        # Returns
            A shape tuple
            (or list of shape tuples if the layer has multiple outputs).
        """
        return self._get_node_attribute_at_index(node_index,
                                                 'output_shapes',
                                                 'output shape')

    def get_input_at(self, node_index):
        """Retrieves the input tensor(s) of a layer at a given node.

        # Arguments
            node_index: Integer, index of the node
                from which to retrieve the attribute.
                E.g. `node_index=0` will correspond to the
                first time the layer was called.

        # Returns
            A tensor (or list of tensors if the layer has multiple inputs).
        """
        return self._get_node_attribute_at_index(node_index,
                                                 'input_tensors',
                                                 'input')

    def get_output_at(self, node_index):
        """Retrieves the output tensor(s) of a layer at a given node.

        # Arguments
            node_index: Integer, index of the node
                from which to retrieve the attribute.
                E.g. `node_index=0` will correspond to the
                first time the layer was called.

        # Returns
            A tensor (or list of tensors if the layer has multiple outputs).
        """
        return self._get_node_attribute_at_index(node_index,
                                                 'output_tensors',
                                                 'output')

    def get_input_mask_at(self, node_index):
        """Retrieves the input mask tensor(s) of a layer at a given node.

        # Arguments
            node_index: Integer, index of the node
                from which to retrieve the attribute.
                E.g. `node_index=0` will correspond to the
                first time the layer was called.

        # Returns
            A mask tensor
            (or list of tensors if the layer has multiple inputs).
        """
        return self._get_node_attribute_at_index(node_index,
                                                 'input_masks',
                                                 'input mask')

    def get_output_mask_at(self, node_index):
        """Retrieves the output mask tensor(s) of a layer at a given node.

        # Arguments
            node_index: Integer, index of the node
                from which to retrieve the attribute.
                E.g. `node_index=0` will correspond to the
                first time the layer was called.

        # Returns
            A mask tensor
            (or list of tensors if the layer has multiple outputs).
        """
        return self._get_node_attribute_at_index(node_index,
                                                 'output_masks',
                                                 'output mask')

    @property
    def input(self):
        """Retrieves the input tensor(s) of a layer.

        Only applicable if the layer has exactly one inbound node,
        i.e. if it is connected to one incoming layer.

        # Returns
            Input tensor or list of input tensors.

        # Raises
            AttributeError: if the layer is connected to
            more than one incoming layers.
        """
        if len(self.inbound_nodes) > 1:
            raise AttributeError('Layer ' + self.name +
                                 ' has multiple inbound nodes, '
                                 'hence the notion of "layer input" '
                                 'is ill-defined. '
                                 'Use `get_input_at(node_index)` instead.')
        elif not self.inbound_nodes:
            raise AttributeError('Layer ' + self.name +
                                 ' is not connected, no input to return.')
        return self._get_node_attribute_at_index(0, 'input_tensors',
                                                 'input')

    @property
    def output(self):
        """Retrieves the output tensor(s) of a layer.

        Only applicable if the layer has exactly one inbound node,
        i.e. if it is connected to one incoming layer.

        # Returns
            Output tensor or list of output tensors.

        # Raises
            AttributeError: if the layer is connected to
            more than one incoming layers.
        """
        if not self.inbound_nodes:
            raise AttributeError('Layer ' + self.name +
                                 ' has no inbound nodes.')
        if len(self.inbound_nodes) > 1:
            raise AttributeError('Layer ' + self.name +
                                 ' has multiple inbound nodes, '
                                 'hence the notion of "layer output" '
                                 'is ill-defined. '
                                 'Use `get_output_at(node_index)` instead.')
        return self._get_node_attribute_at_index(0, 'output_tensors',
                                                 'output')

    @property
    def input_mask(self):
        """Retrieves the input mask tensor(s) of a layer.

        Only applicable if the layer has exactly one inbound node,
        i.e. if it is connected to one incoming layer.

        # Returns
            Input mask tensor (potentially None) or list of input
            mask tensors.

        # Raises
            AttributeError: if the layer is connected to
            more than one incoming layers.
        """
        if len(self.inbound_nodes) != 1:
            raise AttributeError('Layer ' + self.name +
                                 ' has multiple inbound nodes, ' +
                                 'hence the notion of "layer input mask" '
                                 'is ill-defined. '
                                 'Use `get_input_mask_at(node_index)` '
                                 'instead.')
        return self._get_node_attribute_at_index(0, 'input_masks',
                                                 'input mask')

    @property
    def output_mask(self):
        """Retrieves the output mask tensor(s) of a layer.

        Only applicable if the layer has exactly one inbound node,
        i.e. if it is connected to one incoming layer.

        # Returns
            Output mask tensor (potentially None) or list of output
            mask tensors.

        # Raises
            AttributeError: if the layer is connected to
            more than one incoming layers.
        """
        if len(self.inbound_nodes) != 1:
            raise AttributeError('Layer ' + self.name +
                                 ' has multiple inbound nodes, '
                                 'hence the notion of "layer output mask" '
                                 'is ill-defined. '
                                 'Use `get_output_mask_at(node_index)` '
                                 'instead.')
        return self._get_node_attribute_at_index(0, 'output_masks',
                                                 'output mask')

    @property
    def input_shape(self):
        """Retrieves the input shape tuple(s) of a layer.

        Only applicable if the layer has exactly one inbound node,
        i.e. if it is connected to one incoming layer.

        # Returns
            Input shape tuple
            (or list of input shape tuples, one tuple per input tensor).

        # Raises
            AttributeError: if the layer is connected to
            more than one incoming layers.
        """
        if not self.inbound_nodes:
            raise AttributeError('The layer has never been called '
                                 'and thus has no defined input shape.')
        all_input_shapes = set([str(node.input_shapes) for node in self.inbound_nodes])
        if len(all_input_shapes) == 1:
            input_shapes = self.inbound_nodes[0].input_shapes
            if len(input_shapes) == 1:
                return tuple(tensor_shape.TensorShape(input_shapes[0]).as_list())
            else:
                return [tuple(tensor_shape.TensorShape(shape).as_list()) for shape in input_shapes]
        else:
            raise AttributeError('The layer "' + str(self.name) +
                                 ' has multiple inbound nodes, '
                                 'with different input shapes. Hence '
                                 'the notion of "input shape" is '
                                 'ill-defined for the layer. '
                                 'Use `get_input_shape_at(node_index)` '
                                 'instead.')

    @property
    def output_shape(self):
        """Retrieves the output shape tuple(s) of a layer.

        Only applicable if the layer has one inbound node,
        or if all inbound nodes have the same output shape.

        # Returns
            Output shape tuple
            (or list of input shape tuples, one tuple per output tensor).

        # Raises
            AttributeError: if the layer is connected to
            more than one incoming layers.
        """
        if not self.inbound_nodes:
            raise AttributeError('The layer has never been called '
                                 'and thus has no defined output shape.')
        all_output_shapes = set([str(node.output_shapes) for node in self.inbound_nodes])
        if len(all_output_shapes) == 1:
            output_shapes = self.inbound_nodes[0].output_shapes
            if len(output_shapes) == 1:
                return tuple(tensor_shape.TensorShape(output_shapes[0]).as_list())
            else:
                return [tuple(tensor_shape.TensorShape(shape).as_list()) for shape in output_shapes]
        else:
            raise AttributeError('The layer "' + str(self.name) +
                                 ' has multiple inbound nodes, '
                                 'with different output shapes. Hence '
                                 'the notion of "output shape" is '
                                 'ill-defined for the layer. '
                                 'Use `get_output_shape_at(node_index)` '
                                 'instead.')

    def add_loss(self, losses, inputs=None):
        """Add losses to the layer.

        The loss may potentially be conditional on some inputs tensors,
        for instance activity losses are conditional on the layer's inputs.

        # Arguments
            losses: loss tensor or list of loss tensors
                to add to the layer.
            inputs: input tensor or list of inputs tensors to mark
                the losses as conditional on these inputs.
                If None is passed, the loss is assumed unconditional
                (e.g. L2 weight regularization, which only depends
                on the layer's weights variables, not on any inputs tensors).
        """
        if losses is None or losses == []:
            return
        # Update self.losses
        losses = _to_list(losses)
        if hasattr(self, '_losses'):
            self._losses += losses
        # Update self._per_input_updates
        if inputs == []:
            inputs = None
        if inputs is not None:
            inputs_hash = _object_list_uid(inputs)
        else:
            # Updates indexed by None are unconditional
            # rather than input-dependent
            inputs_hash = None
        if inputs_hash not in self._per_input_losses:
            self._per_input_losses[inputs_hash] = []
        self._per_input_losses[inputs_hash] += losses

    def add_update(self, updates, inputs=None):
        """Add updates to the layer.

        The updates may potentially be conditional on some inputs tensors,
        for instance batch norm updates are conditional on the layer's inputs.

        # Arguments
            updates: update op or list of update ops
                to add to the layer.
            inputs: input tensor or list of inputs tensors to mark
                the updates as conditional on these inputs.
                If None is passed, the updates are assumed unconditional.
        """
        if updates is None or updates == []:
            return
        # Update self.updates
        updates = _to_list(updates)
        if hasattr(self, '_updates'):
            self._updates += updates
        # Update self._per_input_updates
        if inputs == []:
            inputs = None
        if inputs is not None:
            inputs_hash = _object_list_uid(inputs)
        else:
            # Updates indexed by None are unconditional
            # rather than input-dependent
            inputs_hash = None
        if inputs_hash not in self._per_input_updates:
            self._per_input_updates[inputs_hash] = []
        self._per_input_updates[inputs_hash] += updates

    def get_updates_for(self, inputs):
        if inputs is not None:
            inputs_hash = _object_list_uid(inputs)
        else:
            inputs_hash = None
        if inputs_hash in self._per_input_updates:
            return self._per_input_updates[inputs_hash]
        return []

    def get_losses_for(self, inputs):
        if inputs is not None:
            inputs_hash = _object_list_uid(inputs)
        else:
            inputs_hash = None
        if inputs_hash in self._per_input_losses:
            return self._per_input_losses[inputs_hash]
        return []

    @property
    def weights(self):
        return self.trainable_weights + self.non_trainable_weights

    def set_weights(self, weights):
        """Sets the weights of the layer, from Numpy arrays.

        # Arguments
            weights: a list of Numpy arrays. The number
                of arrays and their shape must match
                number of the dimensions of the weights
                of the layer (i.e. it should match the
                output of `get_weights`).

        # Raises
            ValueError: If the provided weights list does not match the
                layer's specifications.
        """
        params = self.weights
        if len(params) != len(weights):
            raise ValueError('You called `set_weights(weights)` on layer "' +
                             self.name +
                             '" with a  weight list of length ' +
                             str(len(weights)) +
                             ', but the layer was expecting ' +
                             str(len(params)) +
                             ' weights. Provided weights: ' +
                             str(weights)[:50] + '...')
        if not params:
            return
        weight_value_tuples = []
        param_values = K.batch_get_value(params)
        for pv, p, w in zip(param_values, params, weights):
            if pv.shape != w.shape:
                raise ValueError('Layer weight shape ' +
                                 str(pv.shape) +
                                 ' not compatible with '
                                 'provided weight shape ' + str(w.shape))
            weight_value_tuples.append((p, w))
        K.batch_set_value(weight_value_tuples)

    def get_weights(self):
        """Returns the current weights of the layer.

        # Returns
            Weights values as a list of numpy arrays.
        """
        params = self.weights
        return K.batch_get_value(params)

    def get_config(self):
        """Returns the config of the layer.

        A layer config is a Python dictionary (serializable)
        containing the configuration of a layer.
        The same layer can be reinstantiated later
        (without its trained weights) from this configuration.

        The config of a layer does not include connectivity
        information, nor the layer class name. These are handled
        by `Container` (one layer of abstraction above).

        # Returns
            Python dictionary.
        """
        config = {'name': self.name,
                  'trainable': self.trainable}
        if hasattr(self, 'batch_input_shape'):
            config['batch_input_shape'] = self.batch_input_shape
        if hasattr(self, 'dtype'):
            config['dtype'] = self.dtype
        return config

    @classmethod
    def from_config(cls, config):
        """Creates a layer from its config.

        This method is the reverse of `get_config`,
        capable of instantiating the same layer from the config
        dictionary. It does not handle layer connectivity
        (handled by Container), nor weights (handled by `set_weights`).

        # Arguments
            config: A Python dictionary, typically the
                output of get_config.

        # Returns
            A layer instance.
        """
        return cls(**config)

    def count_params(self):
        """Count the total number of scalars composing the weights.

        # Returns
            An integer count.

        # Raises
            RuntimeError: if the layer isn't yet built
                (in which case its weights aren't yet defined).
        """
        if not self.built:
            if self.__class__.__name__ == 'Sequential':
                self.build()  # pylint: disable=no-value-for-parameter
            else:
                raise RuntimeError('You tried to call `count_params` on ' +
                                   self.name + ', but the layer isn\'t built. '
                                   'You can build it manually via: `' +
                                   self.name + '.build(batch_input_shape)`.')
        return sum([K.count_params(p) for p in self.weights])


class InputLayer(Layer):
    """Layer to be used as an entry point into a graph.

    It can either wrap an existing tensor (pass an `input_tensor` argument)
    or create its a placeholder tensor (pass arguments `input_shape`
    or `batch_input_shape` as well as `dtype`).

    # Arguments
        input_shape: Shape tuple, not including the batch axis.
        batch_size: Optional input batch size (integer or None).
        batch_input_shape: Shape tuple, including the batch axis.
        dtype: Datatype of the input.
        input_tensor: Optional tensor to use as layer input
            instead of creating a placeholder.
        sparse: Boolean, whether the placeholder created
            is meant to be sparse.
        name: Name of the layer (string).
    """

    def __init__(self, input_shape=None, batch_size=None,
                 batch_input_shape=None,
                 dtype=None, input_tensor=None, sparse=False, name=None):
        if not name:
            prefix = 'input'
            name = prefix + '_' + str(K.get_uid(prefix))
        super(InputLayer, self).__init__(dtype=dtype, name=name)

        self.trainable = False
        self.built = True
        self.sparse = sparse

        if input_shape and batch_input_shape:
            raise ValueError('Only provide the input_shape OR '
                             'batch_input_shape argument to '
                             'InputLayer, not both at the same time.')
        if input_tensor is not None:
            # Attempt automatic input shape inference.
            try:
                batch_input_shape = K.int_shape(input_tensor)
            except TypeError:
                if not input_shape and not batch_input_shape:
                    raise ValueError('InputLayer was provided '
                                     'an input_tensor argument, '
                                     'but its input shape cannot be '
                                     'automatically inferred. '
                                     'You should pass an input_shape or '
                                     'batch_input_shape argument.')
        if not batch_input_shape:
            if not input_shape:
                raise ValueError('An Input layer should be passed either '
                                 'a `batch_input_shape` or an `input_shape`.')
            else:
                batch_input_shape = (batch_size,) + tuple(input_shape)
        else:
            batch_input_shape = tuple(batch_input_shape)

        if not dtype:
            if input_tensor is None:
                dtype = K.floatx()
            else:
                dtype = K.dtype(input_tensor)

        self.batch_input_shape = batch_input_shape
        self.dtype = dtype

        if input_tensor is None:
            self.is_placeholder = True
            input_tensor = K.placeholder(shape=batch_input_shape,
                                         dtype=dtype,
                                         sparse=self.sparse,
                                         name=self.name)
        else:
            self.is_placeholder = False
        # Create an input node to add to self.outbound_node
        # and set output_tensors' _keras_history.
        input_tensor._uses_learning_phase = False
        input_tensor._keras_history = (self, 0, 0)
        Node(self,
             inbound_layers=[],
             node_indices=[],
             tensor_indices=[],
             input_tensors=[input_tensor],
             output_tensors=[input_tensor],
             input_masks=[None],
             output_masks=[None])

    def get_config(self):
        config = {'batch_input_shape': self.batch_input_shape,
                  'dtype': self.dtype,
                  'sparse': self.sparse,
                  'name': self.name}
        return config


def Input(  # pylint: disable=invalid-name
    shape=None,
    batch_shape=None,
    name=None,
    dtype=K.floatx(),
    sparse=False,
    tensor=None):
    """`Input()` is used to instantiate a Keras tensor.

    A Keras tensor is a tensor object from the underlying backend
    (Theano or TensorFlow), which we augment with certain
    attributes that allow us to build a Keras model
    just by knowing the inputs and outputs of the model.

    For instance, if a, b and c and Keras tensors,
    it becomes possible to do:
    `model = Model(input=[a, b], output=c)`

    The added Keras attribute is:
        `_keras_history`: Last layer applied to the tensor.
            the entire layer graph is retrievable from that layer,
            recursively.

    # Arguments
        shape: A shape tuple (integer), not including the batch size.
            For instance, `shape=(32,)` indicates that the expected input
            will be batches of 32-dimensional vectors.
        batch_shape: A shape tuple (integer), including the batch size.
            For instance, `batch_shape=(10, 32)` indicates that
            the expected input will be batches of 10 32-dimensional vectors.
            `batch_shape=(None, 32)` indicates batches of an arbitrary number
            of 32-dimensional vectors.
        name: An optional name string for the layer.
            Should be unique in a model (do not reuse the same name twice).
            It will be autogenerated if it isn't provided.
        dtype: The data type expected by the input, as a string
            (`float32`, `float64`, `int32`...)
        sparse: A boolean specifying whether the placeholder
            to be created is sparse.
        tensor: Optional existing tensor to wrap into the `Input` layer.
            If set, the layer will not create a placeholder tensor.

    # Returns
        A tensor.

    # Example

        ```python
        # this is a logistic regression in Keras
        x = Input(shape=(32,))
        y = Dense(16, activation='softmax')(x)
        model = Model(x, y)
        ```
    """
    if not batch_shape and tensor is None:
        assert shape, ('Please provide to Input either a `shape`'
                       ' or a `batch_shape` argument. Note that '
                       '`shape` does not include the batch '
                       'dimension.')
    if shape and not batch_shape:
        batch_shape = (None,) + tuple(shape)
    input_layer = InputLayer(batch_input_shape=batch_shape,
                             name=name, dtype=dtype,
                             sparse=sparse,
                             input_tensor=tensor)
    # Return tensor including `_keras_history`.
    # Note that in this case train_output and test_output are the same pointer.
    outputs = input_layer.inbound_nodes[0].output_tensors
    if len(outputs) == 1:
        return outputs[0]
    else:
        return outputs


class Container(Layer):
    """A Container is a directed acyclic graph of layers.

    It is the topological form of a "model". A Model
    is simply a Container with added training routines.

    # Properties
        name
        inputs
        outputs
        input_layers
        output_layers
        input_spec (list of class instances)
            each entry describes one required input:
                - ndim
                - dtype
        trainable (boolean)
        input_shape
        output_shape
        inbound_nodes: list of nodes
        outbound_nodes: list of nodes
        trainable_weights (list of variables)
        non_trainable_weights (list of variables)
        constraints (list of tuples (weight, constraint))

    # Methods
        summary
        get_layer
        get_weights
        set_weights
        get_config
        compute_output_shape

    # Class Methods
        from_config
    """

    def __init__(self, inputs, outputs, name=None):  # pylint: disable=super-init-not-called
        # Handle `name` argument.
        if not name:
            prefix = self.__class__.__name__.lower()
            name = prefix + '_' + str(K.get_uid(prefix))
        self.name = name

        self.supports_masking = False
        self.trainable = True
        self._per_input_losses = {}
        self._per_input_updates = {}

        # Container-specific properties.
        if isinstance(inputs, (list, tuple)):
            self.inputs = list(inputs)  # Tensor or list of tensors.
        else:
            self.inputs = [inputs]
        if isinstance(outputs, (list, tuple)):
            self.outputs = list(outputs)
        else:
            self.outputs = [outputs]

        # Check for redundancy in inputs.
        inputs_set = set(self.inputs)
        if len(inputs_set) != len(self.inputs):
            raise ValueError('The list of inputs passed to the model '
                             'is redundant. '
                             'All inputs should only appear once.'
                             ' Found: ' + str(self.inputs))

        # List of initial layers (1 to 1 mapping with self.inputs,
        # hence the same layer might appear twice)
        self.input_layers = []
        self.input_layers_node_indices = []
        self.input_layers_tensor_indices = []
        # list of layers (1 to 1 mapping with self.inputs,
        # hence the same layer might appear twice)
        self.output_layers = []
        self.output_layers_node_indices = []
        self.output_layers_tensor_indices = []
        # all layers in order of horizontal graph traversal.
        # Entries are unique. Includes input and output layers.
        self.layers = []

        # This is for performance optimization
        # when calling the Container on new inputs.
        # every time the Container is called on a set on input tensors,
        # we compute the output tensors,
        # output masks and output shapes in one pass,
        # then cache them here. When of of these output is queried later,
        # we retrieve it from there instead of recomputing it.
        self._output_mask_cache = {}
        self._output_tensor_cache = {}
        self._output_shape_cache = {}

        # User-provided arguments validation.
        for x in self.inputs:
            # Check that x is a Keras tensor.
            if not hasattr(x, '_keras_history'):
                cls_name = self.__class__.__name__
                raise TypeError('Input tensors to a ' + cls_name + ' ' +
                                'must be Keras tensors. Found: ' + str(x) +
                                ' (missing Keras metadata).')
            # Check that x is an input tensor.
            layer, node_index, tensor_index = x._keras_history
            if len(layer.inbound_nodes) > 1 or (layer.inbound_nodes and layer.inbound_nodes[0].inbound_layers):
                cls_name = self.__class__.__name__
                warnings.warn(cls_name + ' inputs must come from '
                              'a Keras Input layer, '
                              'they cannot be the output of '
                              'a previous non-Input layer. '
                              'Here, a tensor specified as '
                              'input to "' + self.name +
                              '" was not an Input tensor, '
                              'it was generated by layer ' +
                              layer.name + '.\n'
                              'Note that input tensors are '
                              'instantiated via `tensor = Input(shape)`.\n'
                              'The tensor that caused the issue was: ' +
                              str(x.name))
        for x in self.outputs:
            if not hasattr(x, '_keras_history'):
                cls_name = self.__class__.__name__
                raise TypeError('Output tensors to a ' + cls_name + ' must be '
                                'Keras tensors. Found: ' + str(x))
        # Build self.output_layers:
        for x in self.outputs:
            layer, node_index, tensor_index = x._keras_history
            self.output_layers.append(layer)
            self.output_layers_node_indices.append(node_index)
            self.output_layers_tensor_indices.append(tensor_index)

        # Fill in the output mask cache.
        masks = []
        for x in self.inputs:
            layer, node_index, tensor_index = x._keras_history
            node = layer.inbound_nodes[node_index]
            mask = node.output_masks[tensor_index]
            masks.append(mask)
        mask_cache_key = ','.join([str(id(x)) for x in self.inputs])
        mask_cache_key += '_' + ','.join([str(id(x)) for x in masks])
        masks = []
        for x in self.outputs:
            layer, node_index, tensor_index = x._keras_history
            node = layer.inbound_nodes[node_index]
            mask = node.output_masks[tensor_index]
            masks.append(mask)
        if len(masks) == 1:
            mask = masks[0]
        else:
            mask = masks
        self._output_mask_cache[mask_cache_key] = mask

        # Build self.input_layers:
        for x in self.inputs:
            layer, node_index, tensor_index = x._keras_history
            # It's supposed to be an input layer, so only one node
            # and one tensor output.
            assert node_index == 0
            assert tensor_index == 0
            self.input_layers.append(layer)
            self.input_layers_node_indices.append(node_index)
            self.input_layers_tensor_indices.append(tensor_index)

        # Build self.input_names and self.output_names.
        self.input_names = []
        self.output_names = []
        self._feed_input_names = []
        self._feed_inputs = []
        self._feed_input_shapes = []
        for i, layer in enumerate(self.input_layers):
            self.input_names.append(layer.name)
            if layer.is_placeholder:
                self._feed_input_names.append(layer.name)
                self._feed_inputs.append(layer.input)
                self._feed_input_shapes.append(K.int_shape(self.inputs[i]))
        for layer in self.output_layers:
            self.output_names.append(layer.name)

        self.internal_input_shapes = [K.int_shape(x) for x in self.inputs]
        self.internal_output_shapes = [K.int_shape(x) for x in self.outputs]

        # Container_nodes: set of nodes included in the graph
        # (not all nodes included in the layers
        # are relevant to the current graph).
        container_nodes = set()  # ids of all nodes relevant to the Container
        nodes_depths = {}  # dict {node: depth value}
        layers_depths = {}  # dict {layer: depth value}
        layer_indices = {}  # dict {layer: index in traversal}

        def make_node_marker(node, depth):
            return str(id(node)) + '-' + str(depth)

        def build_map_of_graph(tensor, seen_nodes=None, depth=0,
                               layer=None, node_index=None, tensor_index=None):
            """Builds a map of the graph of layers.

            This recursively updates the maps `nodes_depths`,
            `layers_depths` and the set `container_nodes`.

            Does not try to detect cycles in the graph.

            # Arguments
                tensor: Some tensor in a graph.
                seen_nodes: Set of node ids ("{layer.name}_ib-{node_index}")
                    of nodes seen so far. Useful to prevent infinite loops.
                depth: Current depth in the graph (0 = last output).
                layer: Layer from which `tensor` comes from. If not provided,
                    will be obtained from `tensor._keras_history`.
                node_index: Node index from which `tensor` comes from.
                tensor_index: Tensor_index from which `tensor` comes from.
            """
            seen_nodes = seen_nodes or set()
            if not layer or node_index is None or tensor_index is None:
                layer, node_index, tensor_index = tensor._keras_history
            node = layer.inbound_nodes[node_index]

            # Prevent cycles.
            seen_nodes.add(make_node_marker(node, depth))

            node_key = layer.name + '_ib-' + str(node_index)
            # Update container_nodes.
            container_nodes.add(node_key)
            # Update nodes_depths.
            node_depth = nodes_depths.get(node)
            if node_depth is None:
                nodes_depths[node] = depth
            else:
                nodes_depths[node] = max(depth, node_depth)
            # Update layers_depths.
            previously_seen_depth = layers_depths.get(layer)
            if previously_seen_depth is None:
                current_depth = depth
            else:
                current_depth = max(depth, previously_seen_depth)
            layers_depths[layer] = current_depth
            if layer not in layer_indices:
                layer_indices[layer] = len(layer_indices)

            # Propagate to all previous tensors connected to this node.
            for i in range(len(node.inbound_layers)):
                x = node.input_tensors[i]
                layer = node.inbound_layers[i]
                node_index = node.node_indices[i]
                tensor_index = node.tensor_indices[i]
                next_node = layer.inbound_nodes[node_index]
                # use node_marker to prevent cycles
                node_marker = make_node_marker(next_node, current_depth + 1)
                if node_marker not in seen_nodes:
                    build_map_of_graph(x, seen_nodes, current_depth + 1,
                                       layer, node_index, tensor_index)

        for x in self.outputs:
            seen_nodes = set()
            build_map_of_graph(x, seen_nodes, depth=0)

        # Build a dict {depth: list of nodes with this depth}
        nodes_by_depth = {}
        for node, depth in nodes_depths.items():
            if depth not in nodes_by_depth:
                nodes_by_depth[depth] = []
            nodes_by_depth[depth].append(node)

        # Build a dict {depth: list of layers with this depth}
        layers_by_depth = {}
        for layer, depth in layers_depths.items():
            if depth not in layers_by_depth:
                layers_by_depth[depth] = []
            layers_by_depth[depth].append(layer)

        # Get sorted list of layer depths.
        depth_keys = list(layers_by_depth.keys())
        depth_keys.sort(reverse=True)

        # Set self.layers and self.layers_by_depth.
        layers = []
        for depth in depth_keys:
            layers_for_depth = layers_by_depth[depth]
            # Container.layers needs to have a deterministic order:
            # here we order them by traversal order.
            layers_for_depth.sort(key=lambda x: layer_indices[x])
            for layer in layers_for_depth:
                layers.append(layer)
        self.layers = layers
        self.layers_by_depth = layers_by_depth

        # Get sorted list of node depths.
        depth_keys = list(nodes_by_depth.keys())
        depth_keys.sort(reverse=True)

        # Check that all tensors required are computable.
        # computable_tensors: all tensors in the graph
        # that can be computed from the inputs provided.
        computable_tensors = []
        for x in self.inputs:
            computable_tensors.append(x)

        layers_with_complete_input = []  # To provide a better error msg.
        for depth in depth_keys:
            for node in nodes_by_depth[depth]:
                layer = node.outbound_layer
                if layer:
                    for x in node.input_tensors:
                        if x not in computable_tensors:
                            raise RuntimeError(
                                'Graph disconnected: '
                                'cannot obtain value for tensor ' +
                                str(x) + ' at layer "' + layer.name + '". '
                                'The following previous layers '
                                'were accessed without issue: ' +
                                str(layers_with_complete_input))
                    for x in node.output_tensors:
                        computable_tensors.append(x)
                    layers_with_complete_input.append(layer.name)

        # Set self.nodes and self.nodes_by_depth.
        self.container_nodes = container_nodes
        self.nodes_by_depth = nodes_by_depth

        # Ensure name unicity, which will be crucial for serialization
        # (since serialized nodes refer to layers by their name).
        all_names = [layer.name for layer in self.layers]
        for name in all_names:
            if all_names.count(name) != 1:
                raise RuntimeError('The name "' + name + '" is used ' +
                                   str(all_names.count(name)) +
                                   ' times in the model. '
                                   'All layer names should be unique.')

        # Layer parameters.
        # The new container starts with a single inbound node
        # for its inputs, and no outbound nodes.
        self.outbound_nodes = []  # Will be appended to by future calls to __call__
        self.inbound_nodes = []  # Will be appended to below, and by future calls to __call__
        # Create the node linking internal inputs to internal outputs.
        Node(outbound_layer=self,
             inbound_layers=[],
             node_indices=[],
             tensor_indices=[],
             input_tensors=self.inputs,
             output_tensors=self.outputs,
             # No container-level masking for now.
             input_masks=[None for _ in self.inputs],
             output_masks=[None for _ in self.outputs])
        self.built = True

        # The following are implemented as property functions:
        # self.constraints
        # self.trainable_weights
        # self.non_trainable_weights
        # self.input_spec

    def get_layer(self, name=None, index=None):
        """Retrieves a layer based on either its name (unique) or index.

        Indices are based on order of horizontal graph traversal (bottom-up).

        # Arguments
            name: String, name of layer.
            index: Integer, index of layer.

        # Returns
            A layer instance.

        # Raises
            ValueError: In case of invalid layer name or index.
        """
        # It would be unreliable to build a dictionary
        # based on layer names, because names can potentially
        # be changed at any point by the user
        # without the container being notified of it.
        if index is not None:
            if len(self.layers) <= index:
                raise ValueError('Was asked to retrieve layer at index ' +
                                 str(index) + ' but model only has ' +
                                 str(len(self.layers)) + ' layers.')
            else:
                return self.layers[index]
        else:
            if not name:
                raise ValueError('Provide either a layer name or layer index.')
        layer = None
        for layer in self.layers:
            if layer.name == name:
                return layer
        if not layer:
            raise ValueError('No such layer: ' + name)

    @property
    def updates(self):
        """Retrieve the model's updates.

        Will only include updates that are either
        inconditional, or conditional on inputs to this model
        (e.g. will not include updates that depend on tensors
        that aren't inputs to this model).

        # Returns
            A list of update ops.
        """
        updates = []
        for layer in self.layers:
            if hasattr(layer, 'updates'):
                # Collect updates that are dependent on inputs
                # that are part of the model.
                for node_index, node in enumerate(layer.inbound_nodes):
                    node_key = layer.name + '_ib-' + str(node_index)
                    if node_key in self.container_nodes:
                        # The model owns this layer node.
                        inputs = node.input_tensors
                        updates += layer.get_updates_for(inputs)
                # Collect unconditional updates.
                updates += layer.get_updates_for(None)
        return updates

    @property
    def losses(self):
        """Retrieve the model's losses.

        Will only include losses that are either
        inconditional, or conditional on inputs to this model
        (e.g. will not include losses that depend on tensors
        that aren't inputs to this model).

        # Returns
            A list of loss tensors.
        """
        losses = []
        # Retrieve losses for all internal layers.
        for layer in self.layers:
            if hasattr(layer, 'losses'):
                # Collect losses that are dependent on inputs
                # that are part of the model.
                for node_index, node in enumerate(layer.inbound_nodes):
                    node_key = layer.name + '_ib-' + str(node_index)
                    if node_key in self.container_nodes:
                        # The model owns this layer node.
                        inputs = node.input_tensors
                        losses += layer.get_losses_for(inputs)
                # Collect unconditional losses.
                losses += layer.get_losses_for(None)
        # Add any potential unconditional model-level loss.
        losses += self.get_losses_for(None)
        return losses

    @property
    def uses_learning_phase(self):
        return any([x._uses_learning_phase for x in self.outputs])

    @property
    def stateful(self):
        return any([(hasattr(layer, 'stateful') and layer.stateful) for layer in self.layers])

    def reset_states(self):
        for layer in self.layers:
            if hasattr(layer, 'reset_states') and getattr(layer, 'stateful', False):
                layer.reset_states()

    @property
    def state_updates(self):
        """Returns the `updates` from all layers that are stateful.

        This is useful for separating training updates and
        state updates, e.g. when we need to update a layer's internal state
        during prediction.

        # Returns
            A list of update ops.
        """
        state_updates = []
        for layer in self.layers:
            if getattr(layer, 'stateful', False):
                if hasattr(layer, 'updates'):
                    state_updates += layer.updates
        return state_updates

    @property
    def constraints(self):
        cons = {}
        for layer in self.layers:
            for key, value in layer.constraints.items():
                if key in cons and cons[key] != value:
                    raise ValueError('Received multiple constraints '
                                     'for one weight tensor: ' + str(key))
                cons[key] = value
        return cons

    @property
    def trainable_weights(self):
        if not self.trainable:
            return []
        weights = []
        for layer in self.layers:
            weights += layer.trainable_weights
        return weights

    @property
    def non_trainable_weights(self):
        weights = []
        for layer in self.layers:
            weights += layer.non_trainable_weights
        if not self.trainable:
            trainable_weights = []
            for layer in self.layers:
                trainable_weights += layer.trainable_weights
            return trainable_weights + weights
        return weights

    def get_weights(self):
        """Retrieves the weights of the model.

        # Returns
            A flat list of Numpy arrays.
        """
        weights = []
        for layer in self.layers:
            weights += layer.weights
        return K.batch_get_value(weights)

    def set_weights(self, weights):
        """Sets the weights of the model.

        # Arguments
            weights: A list of Numpy arrays with shapes and types matching
                the output of `model.get_weights()`.
        """
        tuples = []
        for layer in self.layers:
            num_param = len(layer.weights)
            layer_weights = weights[:num_param]
            for sw, w in zip(layer.weights, layer_weights):
                tuples.append((sw, w))
            weights = weights[num_param:]
        K.batch_set_value(tuples)

    @property
    def input_spec(self):
        """Gets the model's input specs.

        # Returns
            A list of `InputSpec` instances (one per input to the model)
                or a single instance if the model has only one input.
        """
        specs = []
        for layer in getattr(self, 'input_layers', []):
            if layer.input_spec is None:
                specs.append(None)
            else:
                if not isinstance(layer.input_spec, list):
                    raise TypeError('Layer ' + layer.name +
                                    ' has an input_spec attribute that '
                                    'is not a list. We expect a list. '
                                    'Found input_spec = ' +
                                    str(layer.input_spec))
                specs += layer.input_spec
        if len(specs) == 1:
            return specs[0]
        return specs

    def call(self, inputs, mask=None):
        """Call the model on new inputs.

        In this case `call` just reapplies
        all ops in the graph to the new inputs
        (e.g. build a new computational graph from the provided inputs).

        A model is callable on non-Keras tensors.

        # Arguments
            inputs: A tensor or list of tensors.
            mask: A mask or list of masks. A mask can be
                either a tensor or None (no mask).

        # Returns
            A tensor if there is a single output, or
            a list of tensors if there are more than one outputs.
        """
        inputs = _to_list(inputs)
        if mask is None:
            masks = [None for _ in range(len(inputs))]
        else:
            masks = _to_list(mask)
        cache_key = ','.join([str(id(x)) for x in inputs])
        cache_key += '_' + ','.join([str(id(x)) for x in masks])
        if cache_key in self._output_tensor_cache:
            return self._output_tensor_cache[cache_key]
        else:
            output_tensors, _, _ = self.run_internal_graph(inputs, masks)
            return output_tensors

    def compute_mask(self, inputs, mask):
        inputs = _to_list(inputs)
        if mask is None:
            masks = [None for _ in range(len(inputs))]
        else:
            masks = _to_list(mask)
        cache_key = ','.join([str(id(x)) for x in inputs])
        cache_key += '_' + ','.join([str(id(x)) for x in masks])
        if cache_key in self._output_mask_cache:
            return self._output_mask_cache[cache_key]
        else:
            _, output_masks, _ = self.run_internal_graph(inputs, masks)
            return output_masks

    def _compute_output_shape(self, input_shape):
        if isinstance(input_shape, list):
            input_shapes = []
            for shape in input_shape:
                if shape is not None:
                    input_shapes.append(tuple(tensor_shape.TensorShape(shape).as_list()))
                else:
                    input_shapes.append(None)
        else:
            if input_shape is not None:
                input_shapes = [tuple(tensor_shape.TensorShape(input_shape).as_list())]
            else:
                input_shapes = [None]

        if len(input_shapes) != len(self.input_layers):
            raise ValueError('Invalid input_shape argument ' +
                             str(input_shape) + ': model has ' +
                             str(len(self.input_layers)) + ' tensor inputs.')

        cache_key = ','.join([str(x) for x in input_shapes])
        if cache_key in self._output_shape_cache:
            output_shapes = self._output_shape_cache[cache_key]
            if isinstance(output_shapes, list):
                if len(output_shapes) == 1:
                    return tensor_shape.TensorShape(output_shapes[0])
                else:
                    return [tensor_shape.TensorShape(shape) for shape in output_shapes]
            else:
                return tensor_shape.TensorShape(output_shapes)
        else:
            # Bad luck, we have to run the graph manually.
            layers_to_output_shapes = {}
            for i in range(len(input_shapes)):
                layer = self.input_layers[i]
                input_shape = input_shapes[i]
                # It's an input layer: compute_output_shape is identity,
                # and there is only one node and one tensor output.
                shape_key = layer.name + '_0_0'
                layers_to_output_shapes[shape_key] = input_shape

            depth_keys = list(self.nodes_by_depth.keys())
            depth_keys.sort(reverse=True)
            # Iterate over nodes, by depth level.
            if len(depth_keys) > 1:
                for depth in depth_keys:
                    nodes = self.nodes_by_depth[depth]
                    for node in nodes:
                        # This is always a single layer, never a list.
                        layer = node.outbound_layer
                        if layer in self.input_layers:
                            # We've already covered the input layers
                            # a few lines above.
                            continue
                        # Potentially redundant list,
                        # same size of node.input_tensors.
                        input_shapes = []
                        for j in range(len(node.inbound_layers)):
                            inbound_layer = node.inbound_layers[j]
                            node_index = node.node_indices[j]
                            tensor_index = node.tensor_indices[j]
                            shape_key = inbound_layer.name + '_%s_%s' % (node_index, tensor_index)
                            input_shape = layers_to_output_shapes[shape_key]
                            input_shapes.append(input_shape)

                        if len(input_shapes) == 1:
                            output_shape = layer._compute_output_shape(input_shapes[0])
                        else:
                            output_shape = layer._compute_output_shape(input_shapes)
                        if isinstance(output_shape, list):
                            output_shapes = [tuple(tensor_shape.TensorShape(shape).as_list()) for shape in output_shape]
                        else:
                            output_shapes = [tuple(tensor_shape.TensorShape(output_shape).as_list())]

                        node_index = layer.inbound_nodes.index(node)
                        for j in range(len(output_shapes)):
                            shape_key = layer.name + '_%s_%s' % (node_index, j)
                            layers_to_output_shapes[shape_key] = output_shapes[j]

            # Read final output shapes from layers_to_output_shapes.
            output_shapes = []
            output_shape_keys = []
            for i in range(len(self.output_layers)):
                layer = self.output_layers[i]
                node_index = self.output_layers_node_indices[i]
                tensor_index = self.output_layers_tensor_indices[i]
                shape_key = layer.name + '_%s_%s' % (node_index, tensor_index)
                output_shape_keys.append(shape_key)

            for i, key in enumerate(output_shape_keys):
                assert key in layers_to_output_shapes
                output_shapes.append(layers_to_output_shapes[key])
            # Store in cache.
            self._output_shape_cache[cache_key] = output_shapes
            if isinstance(output_shapes, list):
                if len(output_shapes) == 1:
                    return tensor_shape.TensorShape(output_shapes[0])
                else:
                    return [tensor_shape.TensorShape(shape) for shape in output_shapes]
            else:
                return tensor_shape.TensorShape(output_shapes)

    def run_internal_graph(self, inputs, masks=None):
        """Computes output tensors for new inputs.

        # Note:
            - Expects `inputs` to be a list (potentially with 1 element).
            - Can be run on non-Keras tensors.

        # Arguments
            inputs: List of tensors
            masks: List of masks (tensors or None).

        # Returns
            Three lists: output_tensors, output_masks, output_shapes
        """
        if masks is None:
            masks = [None for _ in range(len(inputs))]

        # Dictionary mapping reference tensors to tuples
        # (computed tensor, compute mask)
        # we assume a 1:1 mapping from tensor to mask
        # TODO: raise exception when a `.compute_mask()` call
        # does not return a list the same size as `call`
        tensor_map = {}
        for x, y, mask in zip(self.inputs, inputs, masks):
            tensor_map[str(id(x))] = (y, mask)

        depth_keys = list(self.nodes_by_depth.keys())
        depth_keys.sort(reverse=True)
        for depth in depth_keys:
            nodes = self.nodes_by_depth[depth]
            for node in nodes:
                # This is always a single layer, never a list.
                layer = node.outbound_layer

                reference_input_tensors = node.input_tensors
                reference_output_tensors = node.output_tensors

                # If all previous input tensors are available in tensor_map,
                # then call node.inbound_layer on them.
                computed_data = []  # List of tuples (input, mask).
                for x in reference_input_tensors:
                    if str(id(x)) in tensor_map:
                        computed_data.append(tensor_map[str(id(x))])

                if len(computed_data) == len(reference_input_tensors):
                    # call layer
                    with K.name_scope(layer.name):
                        if node.arguments:
                            kwargs = node.arguments
                        else:
                            kwargs = {}
                        if len(computed_data) == 1:
                            computed_tensor, computed_mask = computed_data[0]
                            if 'mask' in inspect.getargspec(layer.call).args:
                                if 'mask' not in kwargs:
                                    kwargs['mask'] = computed_mask
                            output_tensors = _to_list(layer.call(computed_tensor, **kwargs))
                            output_masks = _to_list(layer.compute_mask(computed_tensor,
                                                                       computed_mask))
                            computed_tensors = [computed_tensor]
                            computed_masks = [computed_mask]
                        else:
                            computed_tensors = [x[0] for x in computed_data]
                            computed_masks = [x[1] for x in computed_data]
                            if 'mask' in inspect.getargspec(layer.call).args:
                                if 'mask' not in kwargs:
                                    kwargs['mask'] = computed_masks
                            output_tensors = _to_list(layer.call(computed_tensors, **kwargs))
                            output_masks = _to_list(layer.compute_mask(computed_tensors,
                                                                       computed_masks))

                        # Apply activity regularizer if any:
                        if hasattr(layer, 'activity_regularizer') and layer.activity_regularizer is not None:
                            regularization_losses = [layer.activity_regularizer(x) for x in computed_tensors]
                            layer.add_loss(regularization_losses, computed_tensors)

                    # Update model updates and losses:
                    # Keep track of updates that depend on the inputs
                    # (e.g. BN updates).
                    self.add_update(layer.get_updates_for(computed_tensors), inputs)
                    # Keep track of unconditional updates (e.g. a counter).
                    self.add_update(layer.get_updates_for(None), None)
                    # Keep track of losses that depend on the inputs
                    # (e.g. activity regularizers).
                    self.add_loss(layer.get_losses_for(computed_tensors), inputs)
                    # Keep track of unconditional losses
                    # (e.g. weight regularizers).
                    self.add_loss(layer.get_losses_for(None), None)

                    # Update `_uses_learning_phase`.
                    if len(computed_tensors) == 1:
                        uses_learning_phase = getattr(computed_tensors[0], '_uses_learning_phase', False)
                    else:
                        uses_learning_phase = any([getattr(x, '_uses_learning_phase', False) for x in computed_tensors])
                    for x in output_tensors:
                        x._uses_learning_phase = getattr(x, '_uses_learning_phase', False) or uses_learning_phase

                    # Update tensor_map.
                    for x, y, mask in zip(reference_output_tensors, output_tensors, output_masks):
                        tensor_map[str(id(x))] = (y, mask)

        output_tensors = []
        output_masks = []
        output_shapes = []
        for x in self.outputs:
            assert str(id(x)) in tensor_map, 'Could not compute output ' + str(x)
            tensor, mask = tensor_map[str(id(x))]
            output_shapes.append(K.int_shape(x))
            output_tensors.append(tensor)
            output_masks.append(mask)

        # Update cache;
        # keys are based on ids on input tensors and inputs masks.
        cache_key = ','.join([str(id(x)) for x in inputs])
        cache_key += '_' + ','.join([str(id(x)) for x in masks])

        if len(output_tensors) == 1:
            output_tensors = output_tensors[0]
            self._output_tensor_cache[cache_key] = output_tensors
        else:
            self._output_tensor_cache[cache_key] = output_tensors

        if len(output_masks) == 1:
            output_masks = output_masks[0]
            self._output_mask_cache[cache_key] = output_masks
        else:
            self._output_mask_cache[cache_key] = output_masks

        if output_shapes is not None:
            input_shapes = [K.int_shape(x) for x in inputs]
            cache_key = ','.join([str(x) for x in input_shapes])
            if len(output_shapes) == 1:
                output_shapes = output_shapes[0]
                self._output_shape_cache[cache_key] = output_shapes
            else:
                self._output_shape_cache[cache_key] = output_shapes
        return output_tensors, output_masks, output_shapes

    def get_config(self):
        config = {
            'name': self.name,
        }
        node_conversion_map = {}
        for layer in self.layers:
            if issubclass(layer.__class__, Container):
                # Containers start with a pre-existing node
                # linking their input to output.
                kept_nodes = 1
            else:
                kept_nodes = 0
            for original_node_index, node in enumerate(layer.inbound_nodes):
                node_key = layer.name + '_ib-' + str(original_node_index)
                if node_key in self.container_nodes:
                    node_conversion_map[node_key] = kept_nodes
                    kept_nodes += 1
        layer_configs = []
        for layer in self.layers:  # From the earliest layers on.
            layer_class_name = layer.__class__.__name__
            layer_config = layer.get_config()
            filtered_inbound_nodes = []
            for original_node_index, node in enumerate(layer.inbound_nodes):
                node_key = layer.name + '_ib-' + str(original_node_index)
                if node_key in self.container_nodes:
                    # The node is relevant to the model:
                    # add to filtered_inbound_nodes.
                    if node.arguments:
                        try:
                            json.dumps(node.arguments)
                            kwargs = node.arguments
                        except TypeError:
                            warnings.warn(
                                'Layer ' + layer.name +
                                ' was passed non-serializable keyword arguments: ' +
                                str(node.arguments) + '. They will not be included '
                                'in the serialized model (and thus will be missing '
                                'at deserialization time).')
                            kwargs = {}
                    else:
                        kwargs = {}
                    if node.inbound_layers:
                        node_data = []
                        for i in range(len(node.inbound_layers)):
                            inbound_layer = node.inbound_layers[i]
                            node_index = node.node_indices[i]
                            tensor_index = node.tensor_indices[i]
                            node_key = inbound_layer.name + '_ib-' + str(node_index)
                            new_node_index = node_conversion_map.get(node_key, 0)
                            node_data.append([inbound_layer.name,
                                              new_node_index,
                                              tensor_index,
                                              kwargs])
                        filtered_inbound_nodes.append(node_data)
            layer_configs.append({
                'name': layer.name,
                'class_name': layer_class_name,
                'config': layer_config,
                'inbound_nodes': filtered_inbound_nodes,
            })
        config['layers'] = layer_configs

        # Gather info about inputs and outputs.
        model_inputs = []
        for i in range(len(self.input_layers)):
            layer = self.input_layers[i]
            node_index = self.input_layers_node_indices[i]
            node_key = layer.name + '_ib-' + str(node_index)
            new_node_index = node_conversion_map[node_key]
            tensor_index = self.input_layers_tensor_indices[i]
            model_inputs.append([layer.name, new_node_index, tensor_index])
        config['input_layers'] = model_inputs
        model_outputs = []
        for i in range(len(self.output_layers)):
            layer = self.output_layers[i]
            node_index = self.output_layers_node_indices[i]
            node_key = layer.name + '_ib-' + str(node_index)
            new_node_index = node_conversion_map[node_key]
            tensor_index = self.output_layers_tensor_indices[i]
            model_outputs.append([layer.name, new_node_index, tensor_index])
        config['output_layers'] = model_outputs
        return copy.deepcopy(config)

    @classmethod
    def from_config(cls, config, custom_objects=None):
        """Instantiates a Model from its config (output of `get_config()`).

        # Arguments
            config: Model config dictionary.
            custom_objects: Optional dictionary mapping names
                (strings) to custom classes or functions to be
                considered during deserialization.

        # Returns
            A model instance.

        # Raises
            ValueError: In case of improperly formatted config dict.
        """
        # layer instances created during
        # the graph reconstruction process
        created_layers = {}

        def process_layer(layer_data):
            """Deserialize a layer, then call it on appropriate inputs.

            # Arguments
                layer_data: layer config dict.

            # Raises
                ValueError: In case of improperly formatted `layer_data` dict.
            """
            layer_name = layer_data['name']

            # Instantiate layer.
            from ..layers import deserialize as deserialize_layer  # pylint: disable=g-import-not-at-top
            layer = deserialize_layer(layer_data,
                                      custom_objects=custom_objects)
            created_layers[layer_name] = layer

            # Gather layer inputs.
            inbound_nodes_data = layer_data['inbound_nodes']
            for node_data in inbound_nodes_data:
                input_tensors = []
                for input_data in node_data:
                    inbound_layer_name = input_data[0]
                    inbound_node_index = input_data[1]
                    inbound_tensor_index = input_data[2]
                    if len(input_data) == 3:
                        kwargs = {}
                    elif len(input_data) == 4:
                        kwargs = input_data[3]
                    else:
                        raise ValueError('Improperly formatted model config.')
                    if inbound_layer_name not in created_layers:
                        raise ValueError('Missing layer: ' + inbound_layer_name)
                    inbound_layer = created_layers[inbound_layer_name]
                    inbound_node = inbound_layer.inbound_nodes[inbound_node_index]
                    input_tensors.append(inbound_node.output_tensors[inbound_tensor_index])
                # Call layer on its inputs, thus creating the node
                # and building the layer if needed.
                if input_tensors:
                    if len(input_tensors) == 1:
                        layer(input_tensors[0], **kwargs)
                    else:
                        layer(input_tensors, **kwargs)

        for layer_data in config['layers']:
            process_layer(layer_data)

        name = config.get('name')
        input_tensors = []
        output_tensors = []
        for layer_data in config['input_layers']:
            layer_name, node_index, tensor_index = layer_data
            assert layer_name in created_layers
            layer = created_layers[layer_name]
            layer_output_tensors = layer.inbound_nodes[node_index].output_tensors
            input_tensors.append(layer_output_tensors[tensor_index])
        for layer_data in config['output_layers']:
            layer_name, node_index, tensor_index = layer_data
            assert layer_name in created_layers
            layer = created_layers[layer_name]
            layer_output_tensors = layer.inbound_nodes[node_index].output_tensors
            output_tensors.append(layer_output_tensors[tensor_index])
        return cls(inputs=input_tensors, outputs=output_tensors, name=name)

    def save(self, filepath, overwrite=True, include_optimizer=True):
        """Save the model to a single HDF5 file.

        The savefile includes:
            - The model architecture, allowing to re-instantiate the model.
            - The model weights.
            - The state of the optimizer, allowing to resume training
                exactly where you left off.

        This allows you to save the entirety of the state of a model
        in a single file.

        Saved models can be reinstantiated via `keras.models.load_model`.
        The model returned by `load_model`
        is a compiled model ready to be used (unless the saved model
        was never compiled in the first place).

        # Arguments
            filepath: String, path to the file to save the weights to.
            overwrite: Whether to silently overwrite any existing file at the
                target location, or provide the user with a manual prompt.
            include_optimizer: If True, save optimizer's state together.

        # Example

        ```python
        from keras.models import load_model

        model.save('my_model.h5')  # creates a HDF5 file 'my_model.h5'
        del model  # deletes the existing model

        # returns a compiled model
        # identical to the previous one
        model = load_model('my_model.h5')
        ```
        """
        from ..models import save_model  # pylint: disable=g-import-not-at-top
        save_model(self, filepath, overwrite, include_optimizer)

    def save_weights(self, filepath, overwrite=True):
        """Dumps all layer weights to a HDF5 file.

        The weight file has:
            - `layer_names` (attribute), a list of strings
                (ordered names of model layers).
            - For every layer, a `group` named `layer.name`
                - For every such layer group, a group attribute `weight_names`,
                    a list of strings
                    (ordered names of weights tensor of the layer).
                - For every weight in the layer, a dataset
                    storing the weight value, named after the weight tensor.

        # Arguments
            filepath: String, path to the file to save the weights to.
            overwrite: Whether to silently overwrite any existing file at the
                target location, or provide the user with a manual prompt.

        # Raises
            ImportError: If h5py is not available.
        """
        if h5py is None:
            raise ImportError('`save_weights` requires h5py.')
        # If file exists and should not be overwritten:
        if not overwrite and os.path.isfile(filepath):
            proceed = ask_to_proceed_with_overwrite(filepath)
            if not proceed:
                return
        f = h5py.File(filepath, 'w')
        save_weights_to_hdf5_group(f, self.layers)
        f.flush()
        f.close()

    def load_weights(self, filepath, by_name=False):
        """Loads all layer weights from a HDF5 save file.

        If `by_name` is False (default) weights are loaded
        based on the network's topology, meaning the architecture
        should be the same as when the weights were saved.
        Note that layers that don't have weights are not taken
        into account in the topological ordering, so adding or
        removing layers is fine as long as they don't have weights.

        If `by_name` is True, weights are loaded into layers
        only if they share the same name. This is useful
        for fine-tuning or transfer-learning models where
        some of the layers have changed.

        # Arguments
            filepath: String, path to the weights file to load.
            by_name: Boolean, whether to load weights by name
                or by topological order.

        # Raises
            ImportError: If h5py is not available.
        """
        if h5py is None:
            raise ImportError('`load_weights` requires h5py.')
        f = h5py.File(filepath, mode='r')
        if 'layer_names' not in f.attrs and 'model_weights' in f:
            f = f['model_weights']
        if by_name:
            load_weights_from_hdf5_group_by_name(f, self.layers)
        else:
            load_weights_from_hdf5_group(f, self.layers)

        if hasattr(f, 'close'):
            f.close()

    def _updated_config(self):
        """Util hared between different serialization methods.

        # Returns
            Model config with Keras version information added.
        """
        from .. import __version__ as keras_version  # pylint: disable=g-import-not-at-top

        config = self.get_config()
        model_config = {
            'class_name': self.__class__.__name__,
            'config': config,
            'keras_version': keras_version,
            'backend': K.backend()
        }
        return model_config

    def to_json(self, **kwargs):
        """Returns a JSON string containing the network configuration.

        To load a network from a JSON save file, use
        `keras.models.model_from_json(json_string, custom_objects={})`.

        # Arguments
            **kwargs: Additional keyword arguments
                to be passed to `json.dumps()`.

        # Returns
            A JSON string.
        """
        def get_json_type(obj):
            # If obj is any numpy type
            if type(obj).__module__ == np.__name__:
                return obj.item()

            # If obj is a python 'type'
            if type(obj).__name__ == type.__name__:
                return obj.__name__

            raise TypeError('Not JSON Serializable:', obj)

        model_config = self._updated_config()
        return json.dumps(model_config, default=get_json_type, **kwargs)

    def to_yaml(self, **kwargs):
        """Returns a yaml string containing the network configuration.

        To load a network from a yaml save file, use
        `keras.models.model_from_yaml(yaml_string, custom_objects={})`.

        `custom_objects` should be a dictionary mapping
        the names of custom losses / layers / etc to the corresponding
        functions / classes.

        # Arguments
            **kwargs: Additional keyword arguments
                to be passed to `yaml.dump()`.

        # Returns
            A YAML string.

        # Raises
            ImportError: if yaml module is not found.
        """
        if yaml is None:
            raise ImportError('Requires yaml module installed.')
        return yaml.dump(self._updated_config(), **kwargs)

    def summary(self, line_length=None, positions=None):
        print_layer_summary(self,
                            line_length=line_length,
                            positions=positions)


def get_source_inputs(tensor, layer=None, node_index=None):
    """Returns the list of input tensors necessary to compute `tensor`.

    Output will always be a list of tensors
    (potentially with 1 element).

    # Arguments
        tensor: The tensor to start from.
        layer: Origin layer of the tensor. Will be
            determined via tensor._keras_history if not provided.
        node_index: Origin node index of the tensor.

    # Returns
        List of input tensors.
    """
    if not hasattr(tensor, '_keras_history'):
        return tensor

    if layer is None or node_index:
        layer, node_index, _ = tensor._keras_history
    if not layer.inbound_nodes:
        return [tensor]
    else:
        node = layer.inbound_nodes[node_index]
        if not node.inbound_layers:
            # Reached an Input layer, stop recursion.
            return node.input_tensors
        else:
            source_tensors = []
            for i in range(len(node.inbound_layers)):
                x = node.input_tensors[i]
                layer = node.inbound_layers[i]
                node_index = node.node_indices[i]
                previous_sources = get_source_inputs(x,
                                                     layer,
                                                     node_index)
                # Avoid input redundancy.
                for x in previous_sources:
                    if x not in source_tensors:
                        source_tensors.append(x)
            return source_tensors


def _to_list(x):
    """Normalizes a list/tensor into a list.

    If a tensor is passed, we return
    a list of size 1 containing the tensor.

    # Arguments
        x: target object to be normalized.

    # Returns
        A list.
    """
    if isinstance(x, list):
        return x
    return [x]


def _object_list_uid(object_list):
    object_list = _to_list(object_list)
    return ', '.join([str(abs(id(x))) for x in object_list])


def _is_all_none(iterable_or_element):
    if not isinstance(iterable_or_element, (list, tuple)):
        iterable = [iterable_or_element]
    else:
        iterable = iterable_or_element
    for element in iterable:
        if element is not None:
            return False
    return True


def _collect_previous_mask(input_tensors):
    """Retrieves the output mask(s) of the previous node.

    # Arguments
        input_tensors: A tensor or list of tensors.

    # Returns
        A mask tensor or list of mask tensors.
    """
    input_tensors = _to_list(input_tensors)
    masks = []
    for x in input_tensors:
        if hasattr(x, '_keras_history'):
            inbound_layer, node_index, tensor_index = x._keras_history
            node = inbound_layer.inbound_nodes[node_index]
            mask = node.output_masks[tensor_index]
            masks.append(mask)
        else:
            masks.append(None)
    if len(masks) == 1:
        return masks[0]
    return masks


def _to_snake_case(name):
    intermediate = re.sub('(.)([A-Z][a-z0-9]+)', r'\1_\2', name)
    insecure = re.sub('([a-z])([A-Z])', r'\1_\2', intermediate).lower()
    # If the class is private the name starts with "_" which is not secure
    # for creating scopes. We prefix the name with "private" in this case.
    if insecure[0] != '_':
        return insecure
    return 'private' + insecure


def _collect_input_shape(input_tensors):
    """Collects the output shape(s) of a list of Keras tensors.

    # Arguments
        input_tensors: list of input tensors (or single input tensor).

    # Returns
        List of shape tuples (or single tuple), one tuple per input.
    """
    input_tensors = _to_list(input_tensors)
    shapes = []
    for x in input_tensors:
        shapes.append(K.int_shape(x))
    if len(shapes) == 1:
        return shapes[0]
    return shapes


def save_weights_to_hdf5_group(f, layers):
    from .. import __version__ as keras_version  # pylint: disable=g-import-not-at-top

    f.attrs['layer_names'] = [layer.name.encode('utf8') for layer in layers]
    f.attrs['backend'] = K.backend().encode('utf8')
    f.attrs['keras_version'] = str(keras_version).encode('utf8')

    for layer in layers:
        g = f.create_group(layer.name)
        symbolic_weights = layer.weights
        weight_values = K.batch_get_value(symbolic_weights)
        weight_names = []
        for i, (w, val) in enumerate(zip(symbolic_weights, weight_values)):
            if hasattr(w, 'name') and w.name:
                name = str(w.name)
            else:
                name = 'param_' + str(i)
            weight_names.append(name.encode('utf8'))
        g.attrs['weight_names'] = weight_names
        for name, val in zip(weight_names, weight_values):
            param_dset = g.create_dataset(name, val.shape,
                                          dtype=val.dtype)
            if not val.shape:
                # scalar
                param_dset[()] = val
            else:
                param_dset[:] = val


def preprocess_weights_for_loading(layer, weights,
                                   original_keras_version=None,
                                   original_backend=None):
    """Converts layers weights from Keras 1 format to Keras 2.

    # Arguments
        layer: Layer instance.
        weights: List of weights values (Numpy arrays).
        original_keras_version: Keras version for the weights, as a string.
        original_backend: Keras backend the weights were trained with,
            as a string.

    # Returns
        A list of weights values (Numpy arrays).
    """
    if original_keras_version == '1':
        if layer.__class__.__name__ == 'Conv1D':
            shape = weights[0].shape
            # Handle Keras 1.1 format
            if shape[:2] != (layer.kernel_size[0], 1) or shape[3] != layer.filters:
                # Legacy shape:
                # (filters, input_dim, filter_length, 1)
                assert shape[0] == layer.filters and shape[2:] == (layer.kernel_size[0], 1)
                weights[0] = np.transpose(weights[0], (2, 3, 1, 0))
            weights[0] = weights[0][:, 0, :, :]

        if layer.__class__.__name__ == 'Conv2D':
            if layer.data_format == 'channels_first':
                # old: (filters, stack_size, kernel_rows, kernel_cols)
                # new: (kernel_rows, kernel_cols, stack_size, filters)
                weights[0] = np.transpose(weights[0], (2, 3, 1, 0))

        if layer.__class__.__name__ == 'Conv2DTranspose':
            if layer.data_format == 'channels_last':
                # old: (kernel_rows, kernel_cols, stack_size, filters)
                # new: (kernel_rows, kernel_cols, filters, stack_size)
                weights[0] = np.transpose(weights[0], (0, 1, 3, 2))
            if layer.data_format == 'channels_first':
                # old: (filters, stack_size, kernel_rows, kernel_cols)
                # new: (kernel_rows, kernel_cols, filters, stack_size)
                weights[0] = np.transpose(weights[0], (2, 3, 0, 1))

        if layer.__class__.__name__ == 'Conv3D':
            if layer.data_format == 'channels_first':
                # old: (filters, stack_size, ...)
                # new: (..., stack_size, filters)
                weights[0] = np.transpose(weights[0], (2, 3, 4, 1, 0))

        if layer.__class__.__name__ == 'GRU':
            if len(weights) == 9:
                kernel = np.concatenate([weights[0],
                                         weights[3],
                                         weights[6]], axis=-1)
                recurrent_kernel = np.concatenate([weights[1],
                                                   weights[4],
                                                   weights[7]], axis=-1)
                bias = np.concatenate([weights[2],
                                       weights[5],
                                       weights[8]], axis=-1)
                weights = [kernel, recurrent_kernel, bias]

        if layer.__class__.__name__ == 'LSTM':
            if len(weights) == 12:
                # old: i, c, f, o
                # new: i, f, c, o
                kernel = np.concatenate([weights[0],
                                         weights[6],
                                         weights[3],
                                         weights[9]], axis=-1)
                recurrent_kernel = np.concatenate([weights[1],
                                                   weights[7],
                                                   weights[4],
                                                   weights[10]], axis=-1)
                bias = np.concatenate([weights[2],
                                       weights[8],
                                       weights[5],
                                       weights[11]], axis=-1)
                weights = [kernel, recurrent_kernel, bias]

        if layer.__class__.__name__ == 'ConvLSTM2D':
            if len(weights) == 12:
                kernel = np.concatenate([weights[0],
                                         weights[6],
                                         weights[3],
                                         weights[9]], axis=-1)
                recurrent_kernel = np.concatenate([weights[1],
                                                   weights[7],
                                                   weights[4],
                                                   weights[10]], axis=-1)
                bias = np.concatenate([weights[2],
                                       weights[8],
                                       weights[5],
                                       weights[11]], axis=-1)
                if layer.data_format == 'channels_first':
                    # old: (filters, stack_size, kernel_rows, kernel_cols)
                    # new: (kernel_rows, kernel_cols, stack_size, filters)
                    kernel = np.transpose(kernel, (2, 3, 1, 0))
                    recurrent_kernel = np.transpose(recurrent_kernel,
                                                    (2, 3, 1, 0))
                weights = [kernel, recurrent_kernel, bias]

    if original_backend and K.backend() != original_backend:
        conv_layers = ['Conv1D',
                       'Conv2D',
                       'Conv3D',
                       'Conv2DTranspose']
        if layer.__class__.__name__ in conv_layers:
            weights[0] = conv_utils.convert_kernel(weights[0])
        if layer.__class__.__name__ == 'ConvLSTM2D':
            weights[0] = conv_utils.convert_kernel(weights[0])
            weights[1] = conv_utils.convert_kernel(weights[1])
    return weights


def load_weights_from_hdf5_group(f, layers):
    """Implements topological (order-based) weight loading.

    # Arguments
        f: A pointer to a HDF5 group.
        layers: a list of target layers.

    # Raises
        ValueError: in case of mismatch between provided layers
            and weights file.
    """
    if 'keras_version' in f.attrs:
        original_keras_version = f.attrs['keras_version'].decode('utf8')
    else:
        original_keras_version = '1'
    if 'backend' in f.attrs:
        original_backend = f.attrs['backend'].decode('utf8')
    else:
        original_backend = None

    filtered_layers = []
    for layer in layers:
        weights = layer.weights
        if weights:
            filtered_layers.append(layer)

    layer_names = [n.decode('utf8') for n in f.attrs['layer_names']]
    filtered_layer_names = []
    for name in layer_names:
        g = f[name]
        weight_names = [n.decode('utf8') for n in g.attrs['weight_names']]
        if weight_names:
            filtered_layer_names.append(name)
    layer_names = filtered_layer_names
    if len(layer_names) != len(filtered_layers):
        raise ValueError('You are trying to load a weight file '
                         'containing ' + str(len(layer_names)) +
                         ' layers into a model with ' +
                         str(len(filtered_layers)) + ' layers.')

    # We batch weight value assignments in a single backend call
    # which provides a speedup in TensorFlow.
    weight_value_tuples = []
    for k, name in enumerate(layer_names):
        g = f[name]
        weight_names = [n.decode('utf8') for n in g.attrs['weight_names']]
        weight_values = [g[weight_name] for weight_name in weight_names]
        layer = filtered_layers[k]
        symbolic_weights = layer.weights
        weight_values = preprocess_weights_for_loading(layer,
                                                       weight_values,
                                                       original_keras_version,
                                                       original_backend)
        if len(weight_values) != len(symbolic_weights):
            raise ValueError('Layer #' + str(k) +
                             ' (named "' + layer.name +
                             '" in the current model) was found to '
                             'correspond to layer ' + name +
                             ' in the save file. '
                             'However the new layer ' + layer.name +
                             ' expects ' + str(len(symbolic_weights)) +
                             ' weights, but the saved weights have ' +
                             str(len(weight_values)) +
                             ' elements.')
        weight_value_tuples += zip(symbolic_weights, weight_values)
    K.batch_set_value(weight_value_tuples)


def load_weights_from_hdf5_group_by_name(f, layers):
    """Implements name-based weight loading.

    (instead of topological weight loading).

    Layers that have no matching name are skipped.

    # Arguments
        f: A pointer to a HDF5 group.
        layers: a list of target layers.

    # Raises
        ValueError: in case of mismatch between provided layers
            and weights file.
    """
    if 'keras_version' in f.attrs:
        original_keras_version = f.attrs['keras_version'].decode('utf8')
    else:
        original_keras_version = '1'
    if 'backend' in f.attrs:
        original_backend = f.attrs['backend'].decode('utf8')
    else:
        original_backend = None

    # New file format.
    layer_names = [n.decode('utf8') for n in f.attrs['layer_names']]

    # Reverse index of layer name to list of layers with name.
    index = {}
    for layer in layers:
        if layer.name:
            index.setdefault(layer.name, []).append(layer)

    # We batch weight value assignments in a single backend call
    # which provides a speedup in TensorFlow.
    weight_value_tuples = []
    for k, name in enumerate(layer_names):
        g = f[name]
        weight_names = [n.decode('utf8') for n in g.attrs['weight_names']]
        weight_values = [g[weight_name] for weight_name in weight_names]

        for layer in index.get(name, []):
            symbolic_weights = layer.weights
            weight_values = preprocess_weights_for_loading(
                layer,
                weight_values,
                original_keras_version,
                original_backend)
            if len(weight_values) != len(symbolic_weights):
                raise ValueError('Layer #' + str(k) +
                                 ' (named "' + layer.name +
                                 '") expects ' +
                                 str(len(symbolic_weights)) +
                                 ' weight(s), but the saved weights' +
                                 ' have ' + str(len(weight_values)) +
                                 ' element(s).')
            # Set values.
            for i in range(len(weight_values)):
                weight_value_tuples.append((symbolic_weights[i],
                                            weight_values[i]))
    K.batch_set_value(weight_value_tuples)<|MERGE_RESOLUTION|>--- conflicted
+++ resolved
@@ -578,12 +578,7 @@
             # this does nothing.
             self._add_inbound_node(input_tensors=inputs, output_tensors=output,
                                    input_masks=previous_mask, output_masks=output_mask,
-<<<<<<< HEAD
-                                   arguments=kwargs)
-=======
-                                   input_shapes=input_shape, output_shapes=output_shape,
                                    arguments=user_kwargs)
->>>>>>> 1fe9ed7b
 
             # Apply activity regularizer if any:
             if hasattr(self, 'activity_regularizer') and self.activity_regularizer is not None:
